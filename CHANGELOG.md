<<<<<<< HEAD
- Fixes an issue where a blocked upload from the android sdks crashes the storage emulator (#4860)
=======
- Fix bug where CLI configured wrong cpu for 16GB/32GB v2 functions. (#4845)
>>>>>>> c3fdf7f0
<|MERGE_RESOLUTION|>--- conflicted
+++ resolved
@@ -1,5 +1,2 @@
-<<<<<<< HEAD
 - Fixes an issue where a blocked upload from the android sdks crashes the storage emulator (#4860)
-=======
-- Fix bug where CLI configured wrong cpu for 16GB/32GB v2 functions. (#4845)
->>>>>>> c3fdf7f0
+- Fix bug where CLI configured wrong cpu for 16GB/32GB v2 functions. (#4845)