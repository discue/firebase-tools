<<<<<<< HEAD
- `ext:install` now supports `--force` and `--non-interactive` flags.
- Fixes a crash when customers deploy an empty Cloud Functions project (#3705)
- Fixes (and implements) `--no-authorized-domains`, skipping syncing with Firebase Auth, when deploying to a Firebase Hosting channel (#3740).
- Adds a command (`functions:list`) for listing all functions in the Firebase project.
- Uses public v1 AppDistribution API.
- Adds `appdistribution:testers:add` and `appdistribution:testers:remove` commands.
=======
- Fix Storage Emulator crashing with NoClassDefFoundError in some cases (#3481).
- Refactor mechanism for invoking function triggers (#4886).
>>>>>>> a80bb1bc
<|MERGE_RESOLUTION|>--- conflicted
+++ resolved
@@ -1,11 +1,2 @@
-<<<<<<< HEAD
-- `ext:install` now supports `--force` and `--non-interactive` flags.
-- Fixes a crash when customers deploy an empty Cloud Functions project (#3705)
-- Fixes (and implements) `--no-authorized-domains`, skipping syncing with Firebase Auth, when deploying to a Firebase Hosting channel (#3740).
-- Adds a command (`functions:list`) for listing all functions in the Firebase project.
-- Uses public v1 AppDistribution API.
-- Adds `appdistribution:testers:add` and `appdistribution:testers:remove` commands.
-=======
 - Fix Storage Emulator crashing with NoClassDefFoundError in some cases (#3481).
-- Refactor mechanism for invoking function triggers (#4886).
->>>>>>> a80bb1bc
+- Refactor mechanism for invoking function triggers (#4886).