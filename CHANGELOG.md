<<<<<<< HEAD
- Fixes bug where new callable functions were not publicly accessible (#4327).
=======
- Upgrade Storage Rules Runtime to v1.0.2
>>>>>>> ae958a36
<|MERGE_RESOLUTION|>--- conflicted
+++ resolved
@@ -1,5 +1,2 @@
-<<<<<<< HEAD
-- Fixes bug where new callable functions were not publicly accessible (#4327).
-=======
-- Upgrade Storage Rules Runtime to v1.0.2
->>>>>>> ae958a36
+- Upgrade Storage Rules Runtime to v1.0.2 (#4334)
+- Fixes bug where new callable functions were not publicly accessible (#4327)