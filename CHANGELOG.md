--- conflicted
+++ resolved
@@ -1,7 +1 @@
-<<<<<<< HEAD
-- Fixes an issue where a blocked upload from the android sdks crashes the storage emulator (#4860)
-- Fix bug where CLI configured wrong cpu for 16GB/32GB v2 functions. (#4845)
-- Adds `crashlytics:mappingfile:generateid` and `crashlytics:mappingfile:upload` commands. (#4611)
-- Add v2 Schedule Triggers to function deploy (#4764).
-=======
->>>>>>> 57286430
+- Fixes an issue where a blocked upload from the android sdks crashes the storage emulator (#4860)