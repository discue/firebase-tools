import * as proto from "../../gcp/proto";
import * as gcf from "../../gcp/cloudfunctions";
import * as gcfV2 from "../../gcp/cloudfunctionsv2";
import * as utils from "../../utils";
import * as runtimes from "./runtimes";
import { FirebaseError } from "../../error";
import { Context } from "./args";
import { previews } from "../../previews";

/** Retry settings for a ScheduleSpec. */
export interface ScheduleRetryConfig {
  retryCount?: number;
  maxRetryDuration?: proto.Duration;
  minBackoffDuration?: proto.Duration;
  maxBackoffDuration?: proto.Duration;
  maxDoublings?: number;
}

export interface ScheduleTrigger {
  // Note: schedule is missing in the existingBackend because we
  // don't actually spend the API call looking up the schedule;
  // we just infer identifiers from function labels.
  schedule?: string;
  timeZone?: string;
  retryConfig?: ScheduleRetryConfig;
}

/** Something that has a ScheduleTrigger */
export interface ScheduleTriggered {
  scheduleTrigger: ScheduleTrigger;
}

/** API agnostic version of a Cloud Function's HTTPs trigger. */
export interface HttpsTrigger {
  invoker?: string[];
}

/** Something that has an HTTPS trigger */
export interface HttpsTriggered {
  httpsTrigger: HttpsTrigger;
}

/** API agnostic version of a Firebase callable function. */
export type CallableTrigger = Record<string, never>;

/** Something that has a callable trigger */
export interface CallableTriggered {
  callableTrigger: CallableTrigger;
}

/** Well known keys in the eventFilter attribute of an event trigger */
export type EventFilterKey = "resource";

/** API agnostic version of a Cloud Function's event trigger. */
export interface EventTrigger {
  /**
   * Primary filter for events. Must be specified for all triggers.
   * Event sources introduced during the GCFv1 alpha will have a
   * eventType that looks like providers/firebase.database/eventTypes/ref.create
   * Event sources from GCF beta+ have event types that look like
   * google.firebase.database.ref.create.
   * Event sources from EventArc are versioned and have names that
   * look like google.cloud.pubsub.topic.v1.messagePublished
   */
  eventType: string;

  /**
   * Additional filters for narrowing down which events to receive.
   * While not required by the GCF API, this is always provided in
   * the Cloud Console, and we are likely to always require it as well.
   * V1 functions will always (and only) have the "resource" filter.
   * V2 will have arbitrary filters and some EventArc filters will be
   * top-level keys in the GCF API (e.g. "pubsubTopic").
   */
  eventFilters: Record<EventFilterKey | string, string>;

  /** Should failures in a function execution cause an event to be retried. */
  retry: boolean;

  /**
   * The region of a trigger, which may not be the same region as the function.
   * Cross-regional triggers are not permitted, i.e. triggers that are in a
   * single-region location that is different from the function's region.
   * When omitted, the region defults to the function's region.
   */
  region?: string;

  /**
   * Which service account EventArc should use to emit a function.
   * This field is ignored for v1 and defaults to the
   */
  serviceAccountEmail?: string;
}

/** Something that has an EventTrigger */
export interface EventTriggered {
  eventTrigger: EventTrigger;
}

export interface TaskQueueRateLimits {
  maxBurstSize?: number;
  maxConcurrentDispatches?: number;
  maxDispatchesPerSecond?: number;
}

export interface TaskQueueRetryConfig {
  maxAttempts?: number;
  maxRetryDuration?: proto.Duration;
  minBackoff?: proto.Duration;
  maxBackoff?: proto.Duration;
  maxDoublings?: number;
}

export interface TaskQueueTrigger {
  rateLimits?: TaskQueueRateLimits;
  retryConfig?: TaskQueueRetryConfig;
  invoker?: string[];
}

export interface TaskQueueTriggered {
  taskQueueTrigger: TaskQueueTrigger;
}

export interface BlockingTrigger {
  eventType: string;
  options: Record<string, any>;
}

export interface BlockingTriggered {
  blockingTrigger: BlockingTrigger;
}

/** A user-friendly string for the kind of trigger of an endpoint. */
export function endpointTriggerType(endpoint: Endpoint): string {
  if (isScheduleTriggered(endpoint)) {
    return "scheduled";
  } else if (isHttpsTriggered(endpoint)) {
    return "https";
  } else if (isCallableTriggered(endpoint)) {
    return "callable";
  } else if (isEventTriggered(endpoint)) {
    return endpoint.eventTrigger.eventType;
  } else if (isTaskQueueTriggered(endpoint)) {
    return "taskQueue";
  } else if (isBlockingTriggered(endpoint)) {
    return "blocking";
  } else {
    throw new Error("Unexpected trigger type for endpoint " + JSON.stringify(endpoint));
  }
}

// TODO(inlined): Enum types should be singularly named
export type VpcEgressSettings = "PRIVATE_RANGES_ONLY" | "ALL_TRAFFIC";
export type IngressSettings = "ALLOW_ALL" | "ALLOW_INTERNAL_ONLY" | "ALLOW_INTERNAL_AND_GCLB";
export type MemoryOptions = 128 | 256 | 512 | 1024 | 2048 | 4096 | 8192;

/** Returns a human-readable name with MB or GB suffix for a MemoryOption (MB). */
export function memoryOptionDisplayName(option: MemoryOptions): string {
  return {
    128: "128MB",
    256: "256MB",
    512: "512MB",
    1024: "1GB",
    2048: "2GB",
    4096: "4GB",
    8192: "8GB",
  }[option];
}

export const DEFAULT_MEMORY: MemoryOptions = 256;
export const MIN_MEMORY_FOR_CONCURRENCY: MemoryOptions = 2048;
export const SCHEDULED_FUNCTION_LABEL = Object.freeze({ deployment: "firebase-schedule" });

/**
 * IDs used to identify a regional resource.
 * This type exists so we can have lightweight references from a Pub/Sub topic
 * or Cloud Scheduler job to a function it invokes. Methods that operate on
 * a function name should take a TargetIds instead of a FunctionSpec
 * (e.g. functionName or functionLabel)
 *
 * It's possible that this type will need to become more complex when we support
 * a Cloud Run revision. We'll cross that bridge when we get to it.
 */
export interface TargetIds {
  id: string;
  region: string;
  project: string;
}

export interface SecretEnvVar {
  key: string;
  secret: string;
  projectId: string;

  // Internal use only. Users cannot pin secret to a specific version.
  version?: string;
}

export interface ServiceConfiguration {
  concurrency?: number;
  labels?: Record<string, string>;
  environmentVariables?: Record<string, string>;
  secretEnvironmentVariables?: SecretEnvVar[];
  availableMemoryMb?: MemoryOptions;
  timeout?: proto.Duration;
  maxInstances?: number;
  minInstances?: number;
  vpc?: {
    connector: string;
    egressSettings?: VpcEgressSettings;
  };
  ingressSettings?: IngressSettings;
  serviceAccountEmail?: "default" | string;
}

export type FunctionsPlatform = "gcfv1" | "gcfv2";

export type Triggered =
  | HttpsTriggered
<<<<<<< HEAD
  | EventTriggered
  | ScheduleTriggered
  | TaskQueueTriggered
  | BlockingTriggered;
=======
  | CallableTriggered
  | EventTriggered
  | ScheduleTriggered
  | TaskQueueTriggered;
>>>>>>> fa9093d9

/** Whether something has an HttpsTrigger */
export function isHttpsTriggered(triggered: Triggered): triggered is HttpsTriggered {
  return {}.hasOwnProperty.call(triggered, "httpsTrigger");
}

/** Whether something has a CallableTrigger */
export function isCallableTriggered(triggered: Triggered): triggered is CallableTriggered {
  return {}.hasOwnProperty.call(triggered, "callableTrigger");
}

/** Whether something has an EventTrigger */
export function isEventTriggered(triggered: Triggered): triggered is EventTriggered {
  return {}.hasOwnProperty.call(triggered, "eventTrigger");
}

/** Whether something has a ScheduleTrigger */
export function isScheduleTriggered(triggered: Triggered): triggered is ScheduleTriggered {
  return {}.hasOwnProperty.call(triggered, "scheduleTrigger");
}

/** Whether something has a TaskQueueTrigger */
export function isTaskQueueTriggered(triggered: Triggered): triggered is TaskQueueTriggered {
  return {}.hasOwnProperty.call(triggered, "taskQueueTrigger");
}

/** Whether something has a BlockingTrigger */
export function isBlockingTriggered(triggered: Triggered): triggered is TaskQueueTriggered {
  return {}.hasOwnProperty.call(triggered, "blockingTrigger");
}

/**
 * An endpoint that serves traffic to a stack of services.
 * For now, this is always a Cloud Function. Future iterations may use complex
 * type unions to enforce that _either_ the Stack is all Functions or the
 * stack is all Services.
 */
export type Endpoint = TargetIds &
  ServiceConfiguration &
  Triggered & {
    entryPoint: string;
    platform: FunctionsPlatform;
    runtime: runtimes.Runtime | runtimes.DeprecatedRuntime;

    // Output only

    // URI is available on GCFv1 for HTTPS triggers and
    // on GCFv2 always
    uri?: string;
    sourceUploadUrl?: string;
  };

export interface RequiredAPI {
  reason: string;
  api: string;
}

/** An API agnostic definition of an entire deployment a customer has or wants. */
export interface Backend {
  /**
   * requiredAPIs will be enabled when a Backend is deployed.
   */
  requiredAPIs: RequiredAPI[];
  environmentVariables: EnvironmentVariables;
  // region -> id -> Endpoint
  endpoints: Record<string, Record<string, Endpoint>>;
}

/**
 * A helper utility to create an empty backend.
 * Tests that verify the behavior of one possible resource in a Backend can use
 * this method to avoid compiler errors when new fields are added to Backend.
 */
export function empty(): Backend {
  return {
    requiredAPIs: [],
    endpoints: {},
    environmentVariables: {},
  };
}

/**
 * A helper utility to create a backend from a list of endpoints.
 * Useful in unit tests.
 */
export function of(...endpoints: Endpoint[]): Backend {
  const bkend = { ...empty() };
  for (const endpoint of endpoints) {
    bkend.endpoints[endpoint.region] = bkend.endpoints[endpoint.region] || {};
    if (bkend.endpoints[endpoint.region][endpoint.id]) {
      throw new Error("Trying to create a backend with the same endpiont twice");
    }
    bkend.endpoints[endpoint.region][endpoint.id] = endpoint;
  }
  return bkend;
}

/**
 * A helper utility to test whether a backend is empty.
 * Consumers should use this before assuming a backend is empty (e.g. nooping
 * deploy processes) because it's possible that fields have been added.
 */
export function isEmptyBackend(backend: Backend): boolean {
  return (
    Object.keys(backend.requiredAPIs).length == 0 && Object.keys(backend.endpoints).length === 0
  );
}

/**
 * Deprecated fields for Runtime Config.
 * RuntimeConfig will not be available in production for GCFv2 functions.
 * Future refactors of this code should move this type deeper into the codebase.
 */
export type RuntimeConfigValues = Record<string, unknown>;

/**
 * Environment variables to be applied to backend instances.
 * Applies to both GCFv1 and GCFv2 backends.
 */
export type EnvironmentVariables = Record<string, string>;

/**
 * Gets the formal resource name for a Cloud Function.
 */
export function functionName(cloudFunction: TargetIds): string {
  return `projects/${cloudFunction.project}/locations/${cloudFunction.region}/functions/${cloudFunction.id}`;
}

/**
 * The naming pattern used to create a Pub/Sub Topic or Scheduler Job ID for a given scheduled function.
 * This pattern is hard-coded and assumed throughout tooling, both in the Firebase Console and in the CLI.
 * For e.g., we automatically assume a schedule and topic with this name exists when we list funcitons and
 * see a label that it has an attached schedule. This saves us from making extra API calls.
 * DANGER: We use the pattern defined here to deploy and delete schedules,
 * and to display scheduled functions in the Firebase console
 * If you change this pattern, Firebase console will stop displaying schedule descriptions
 * and schedules created under the old pattern will no longer be cleaned up correctly
 */
export function scheduleIdForFunction(cloudFunction: TargetIds): string {
  return `firebase-schedule-${cloudFunction.id}-${cloudFunction.region}`;
}

/**

"blockingFunctions": {
  "triggers": {
    "beforeCreate": {
      "functionUri": "https://us-central1-cole-pineapple.cloudfunctions.net/authBlockerFromPortal",
      "updateTime": "2022-01-28T18:45:55.252Z"
    },
    "beforeSignIn": {
      "functionUri": "https://us-central1-cole-pineapple.cloudfunctions.net/authBlockerFromPortal",
      "updateTime": "2022-01-28T18:45:55.252Z"
    }
  },
  "forwardInboundCredentials": {
    "idToken": true,
    "accessToken": true,
    "refreshToken": true
  }
}
 */

interface AuthBlockingEventDetails {
  functionUri: string;
  updateTime: string;
}

interface AuthBlockingOptions {
  idToken?: string;
  accessToken?: string;
  refreshToken?: string;
}

interface AuthBlockingTriggerDetails {
  triggers?: {
    beforeCreate?: AuthBlockingEventDetails;
    beforeSignIn?: AuthBlockingEventDetails;
  };
  forwardInboundCredentials?: AuthBlockingOptions;
}

/** @internal */
export interface AdditionalDetailsCache {
  authBlockingTriggerDetails?: AuthBlockingTriggerDetails;
}

interface PrivateContextFields {
  existingBackend: Backend;
  loadedExistingBackend?: boolean;

  // NOTE(inlined): Will this need to become a more nuanced data structure
  // if we support GCFv1, v2, and Run?
  unreachableRegions: {
    gcfV1: string[];
    gcfV2: string[];
  };
  additionalDetailsCache: AdditionalDetailsCache;
}

/**
 * A caching accessor of the existing backend.
 * The method explicitly loads Cloud Functions from their API but implicitly deduces
 * functions' schedules and topics based on function labels. Functions that are not
 * deployed with the Firebase CLI are included so that we can support customers moving
 * a function that was managed with GCloud to managed by Firebase as an update operation.
 * To determine whether a function was already managed by firebase-tools use
 * deploymentTool.isFirebaseManaged(function.labels)
 * @param context A context object, passed from the Command library and used for caching.
 * @param forceRefresh If true, ignores and overwrites the cache. These cases should eventually go away.
 * @return The backend
 */
export async function existingBackend(context: Context, forceRefresh?: boolean): Promise<Backend> {
  const ctx = context as Context & PrivateContextFields;
  if (!ctx.loadedExistingBackend || forceRefresh) {
    await loadExistingBackend(ctx);
  }
  return ctx.existingBackend;
}

async function loadExistingBackend(ctx: Context & PrivateContextFields): Promise<void> {
  ctx.loadedExistingBackend = true;
  // Note: is it worth deducing the APIs that must have been enabled for this backend to work?
  // it could reduce redundant API calls for enabling the APIs.
  ctx.existingBackend = {
    ...empty(),
  };
  ctx.unreachableRegions = {
    gcfV1: [],
    gcfV2: [],
  };
  ctx.additionalDetailsCache = {};
  const gcfV1Results = await gcf.listAllFunctions(ctx.projectId);
  for (const apiFunction of gcfV1Results.functions) {
    const endpoint = gcf.endpointFromFunction(apiFunction, ctx.additionalDetailsCache);
    ctx.existingBackend.endpoints[endpoint.region] =
      ctx.existingBackend.endpoints[endpoint.region] || {};
    ctx.existingBackend.endpoints[endpoint.region][endpoint.id] = endpoint;
  }
  ctx.unreachableRegions.gcfV1 = gcfV1Results.unreachable;

  if (!previews.functionsv2) {
    return;
  }

  let gcfV2Results;
  try {
    gcfV2Results = await gcfV2.listAllFunctions(ctx.projectId);
  } catch (err: any) {
    if (err.status === 404 && err.message?.toLowerCase().includes("method not found")) {
      return; // customer has preview enabled without allowlist set
    }
    throw err;
  }
  for (const apiFunction of gcfV2Results.functions) {
    const endpoint = gcfV2.endpointFromFunction(apiFunction);
    ctx.existingBackend.endpoints[endpoint.region] =
      ctx.existingBackend.endpoints[endpoint.region] || {};
    ctx.existingBackend.endpoints[endpoint.region][endpoint.id] = endpoint;
  }
  ctx.unreachableRegions.gcfV2 = gcfV2Results.unreachable;
}

/**
 * A helper function that guards against unavailable regions affecting a backend deployment.
 * If the desired backend uses a region that is unavailable, a FirebaseError is thrown.
 * If a region is unavailable but the desired backend does not use it, a warning is logged
 * that the standard cleanup process won't happen in that region.
 * @param context A context object from the Command library. Used for caching.
 * @param want The desired backend. Can be backend.empty() to only warn about unavailability.
 */
export async function checkAvailability(context: Context, want: Backend): Promise<void> {
  const ctx = context as Context & PrivateContextFields;
  if (!ctx.loadedExistingBackend) {
    await loadExistingBackend(ctx);
  }
  const gcfV1Regions = new Set();
  const gcfV2Regions = new Set();
  for (const ep of allEndpoints(want)) {
    if (ep.platform == "gcfv1") {
      gcfV1Regions.add(ep.region);
    } else {
      gcfV2Regions.add(ep.region);
    }
  }

  const neededUnreachableV1 = ctx.unreachableRegions.gcfV1.filter((region) =>
    gcfV1Regions.has(region)
  );
  const neededUnreachableV2 = ctx.unreachableRegions.gcfV2.filter((region) =>
    gcfV2Regions.has(region)
  );
  if (neededUnreachableV1.length) {
    throw new FirebaseError(
      "The following Cloud Functions regions are currently unreachable:\n\t" +
        neededUnreachableV1.join("\n\t") +
        "\nThis deployment contains functions in those regions. Please try again in a few minutes, or exclude these regions from your deployment."
    );
  }

  if (neededUnreachableV2.length) {
    throw new FirebaseError(
      "The following Cloud Functions V2 regions are currently unreachable:\n\t" +
        neededUnreachableV2.join("\n\t") +
        "\nThis deployment contains functions in those regions. Please try again in a few minutes, or exclude these regions from your deployment."
    );
  }

  if (ctx.unreachableRegions.gcfV1.length) {
    utils.logLabeledWarning(
      "functions",
      "The following Cloud Functions regions are currently unreachable:\n" +
        ctx.unreachableRegions.gcfV1.join("\n") +
        "\nCloud Functions in these regions won't be deleted."
    );
  }

  if (ctx.unreachableRegions.gcfV2.length) {
    utils.logLabeledWarning(
      "functions",
      "The following Cloud Functions V2 regions are currently unreachable:\n" +
        ctx.unreachableRegions.gcfV2.join("\n") +
        "\nCloud Functions in these regions won't be deleted."
    );
  }
}

/** A helper utility for flattening all endpoints in a backend since typing is a bit wonky. */
export function allEndpoints(backend: Backend): Endpoint[] {
  return Object.values(backend.endpoints).reduce((accum, perRegion) => {
    return [...accum, ...Object.values(perRegion)];
  }, [] as Endpoint[]);
}

/** A helper utility for checking whether an endpoint matches a predicate. */
export function someEndpoint(
  backend: Backend,
  predicate: (endpoint: Endpoint) => boolean
): boolean {
  for (const endpoints of Object.values(backend.endpoints)) {
    if (Object.values<Endpoint>(endpoints).some(predicate)) {
      return true;
    }
  }
  return false;
}

/** A helper utility for finding an endpoint that matches the predicate. */
export function findEndpoint(
  backend: Backend,
  predicate: (endpoint: Endpoint) => boolean
): Endpoint | undefined {
  for (const endpoints of Object.values(backend.endpoints)) {
    const endpoint = Object.values<Endpoint>(endpoints).find(predicate);
    if (endpoint) return endpoint;
  }
}

/** A helper utility function that returns a subset of the backend that includes only matching endpoints */
export function matchingBackend(
  backend: Backend,
  predicate: (endpoint: Endpoint) => boolean
): Backend {
  const filtered: Backend = {
    ...empty(),
  };
  for (const endpoint of allEndpoints(backend)) {
    if (!predicate(endpoint)) {
      continue;
    }
    filtered.endpoints[endpoint.region] = filtered.endpoints[endpoint.region] || {};
    filtered.endpoints[endpoint.region][endpoint.id] = endpoint;
  }
  return filtered;
}

/** A helper utility for flattening all endpoints in a region since typing is a bit wonky. */
export function regionalEndpoints(backend: Backend, region: string): Endpoint[] {
  return backend.endpoints[region] ? Object.values<Endpoint>(backend.endpoints[region]) : [];
}

/** A curried function used for filters, returns a matcher for functions in a backend. */
export const hasEndpoint =
  (backend: Backend) =>
  (endpoint: Endpoint): boolean => {
    return (
      !!backend.endpoints[endpoint.region] && !!backend.endpoints[endpoint.region][endpoint.id]
    );
  };

/** A curried function that is the opposite of hasEndpoint */
export const missingEndpoint =
  (backend: Backend) =>
  (endpoint: Endpoint): boolean => {
    return !hasEndpoint(backend)(endpoint);
  };

/** A standard method for sorting endpoints for display.
 * Future versions might consider sorting region by pricing tier before
 * alphabetically
 */
export function compareFunctions(
  left: TargetIds & { platform: FunctionsPlatform },
  right: TargetIds & { platform: FunctionsPlatform }
): number {
  if (left.platform != right.platform) {
    return right.platform < left.platform ? -1 : 1;
  }
  if (left.region < right.region) {
    return -1;
  }
  if (left.region > right.region) {
    return 1;
  }
  if (left.id < right.id) {
    return -1;
  }
  if (left.id > right.id) {
    return 1;
  }
  return 0;
}<|MERGE_RESOLUTION|>--- conflicted
+++ resolved
@@ -217,17 +217,11 @@
 
 export type Triggered =
   | HttpsTriggered
-<<<<<<< HEAD
+  | CallableTriggered
   | EventTriggered
   | ScheduleTriggered
   | TaskQueueTriggered
   | BlockingTriggered;
-=======
-  | CallableTriggered
-  | EventTriggered
-  | ScheduleTriggered
-  | TaskQueueTriggered;
->>>>>>> fa9093d9
 
 /** Whether something has an HttpsTrigger */
 export function isHttpsTriggered(triggered: Triggered): triggered is HttpsTriggered {
