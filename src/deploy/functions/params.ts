--- conflicted
+++ resolved
@@ -231,16 +231,11 @@
 ): Promise<Record<string, ParamValue>> {
   const paramValues: Record<string, ParamValue> = {};
 
-<<<<<<< HEAD
-  for (const param of params.filter((param) => userEnvs.hasOwnProperty(param.name))) {
-    if (!canSatisfyParam(param, userEnvs[param.name])) {
-=======
   const [resolved, outstanding] = partition(params, (param) => {
-    return {}.hasOwnProperty.call(userEnvs, param.param);
+    return {}.hasOwnProperty.call(userEnvs, param.name);
   });
   for (const param of resolved) {
-    if (!canSatisfyParam(param, userEnvs[param.param])) {
->>>>>>> 41ea5e1c
+    if (!canSatisfyParam(param, userEnvs[param.name])) {
       throw new FirebaseError(
         "Parameter " +
           param.name +
@@ -252,11 +247,7 @@
     paramValues[param.name] = userEnvs[param.name];
   }
 
-<<<<<<< HEAD
-  for (const param of params.filter((param) => !userEnvs.hasOwnProperty(param.name))) {
-=======
   for (const param of outstanding) {
->>>>>>> 41ea5e1c
     let paramDefault: ParamValue | undefined = param.default;
     if (paramDefault && isCEL(paramDefault)) {
       paramDefault = resolveDefaultCEL(param.type, paramDefault, paramValues);
