import * as os from "os";
import * as path from "path";
import * as fs from "fs";
import { randomBytes } from "crypto";
import * as _ from "lodash";
import * as express from "express";
import { CloudFunction } from "firebase-functions";

import * as backend from "../deploy/functions/backend";
import { Constants } from "./constants";
import { BackendInfo, EmulatableBackend, InvokeRuntimeOpts } from "./functionsEmulator";
import { ENV_DIRECTORY } from "../extensions/manifest";
import { substituteParams } from "../extensions/extensionsHelper";
import { ExtensionSpec, ExtensionVersion } from "../extensions/types";
import { replaceConsoleLinks } from "./extensions/postinstall";
import { serviceForEndpoint } from "../deploy/functions/services";
import { inferBlockingDetails } from "../deploy/functions/prepare";

export type SignatureType = "http" | "event" | "cloudevent";

export interface ParsedTriggerDefinition {
  entryPoint: string;
  platform: backend.FunctionsPlatform;
  name: string;
  timeoutSeconds?: number;
  regions?: string[];
  availableMemoryMb?: backend.MemoryOptions;
  httpsTrigger?: any;
  eventTrigger?: EventTrigger;
  schedule?: EventSchedule;
  blockingTrigger?: BlockingTrigger;
  labels?: { [key: string]: any };
  codebase?: string;
}

export interface EmulatedTriggerDefinition extends ParsedTriggerDefinition {
  id: string; // An unique-id per-function, generated from the name and the region.
  region: string;
  secretEnvironmentVariables?: backend.SecretEnvVar[]; // Secret env vars needs to be specially loaded in the Emulator.
}

export interface BlockingTrigger {
  eventType: string;
  options?: Record<string, unknown>;
}

export interface EventSchedule {
  schedule: string;
  timeZone?: string;
}

export interface EventTrigger {
  resource: string;
  eventType: string;
  channel?: string;
  eventFilters?: Record<string, string>;
  // Deprecated
  service?: string;
}

export interface EmulatedTriggerMap {
  [name: string]: EmulatedTrigger;
}

export interface FunctionsRuntimeArgs {
  frb: FunctionsRuntimeBundle;
  opts?: InvokeRuntimeOpts;
}

export interface FunctionsRuntimeBundle {
  proto: any;
  disabled_features?: FunctionsRuntimeFeatures;
  // TODO(danielylee): To make debugging in Functions Emulator w/ --inspect-functions flag a good experience, we run
  // all functions in a single runtime process. This is drastically different to production environment where each
  // function runs in isolated, independent containers. Until we have better design for supporting --inspect-functions
  // flag, we begrudgingly include the target trigger info in the runtime bundle so the "debug" runtime process can
  // choose which trigger to run at runtime.
  // See https://github.com/firebase/firebase-tools/issues/4189.
  debug?: {
    functionTarget: string;
    functionSignature: string;
  };
}

export interface FunctionsRuntimeFeatures {
  timeout?: boolean;
}

export class HttpConstants {
  static readonly CALLABLE_AUTH_HEADER: string = "x-callable-context-auth";
  static readonly ORIGINAL_AUTH_HEADER: string = "x-original-auth";
}

export class EmulatedTrigger {
  /*
  Here we create a trigger from a single definition (data about what resources does this trigger on, etc) and
  the actual module which contains multiple functions / definitions. We locate the one we need below using
  definition.entryPoint
   */
  constructor(public definition: EmulatedTriggerDefinition, private module: any) {}

  get memoryLimitBytes(): number {
    return (this.definition.availableMemoryMb || 128) * 1024 * 1024;
  }

  get timeoutMs(): number {
    return (this.definition.timeoutSeconds || 60) * 1000;
  }

  getRawFunction(): CloudFunction<any> {
    if (!this.module) {
      throw new Error("EmulatedTrigger has not been provided a module.");
    }

    const func = _.get(this.module, this.definition.entryPoint);
    return func.__emulator_func || func;
  }
}

/**
 * Validates that triggers are correctly formed and fills in some defaults.
 */
export function prepareEndpoints(endpoints: backend.Endpoint[]) {
  const bkend = backend.of(...endpoints);
  for (const ep of endpoints) {
    serviceForEndpoint(ep).validateTrigger(ep as any, bkend);
  }
  inferBlockingDetails(bkend);
}

/**
 * Creates a unique trigger definition from Endpoints.
 * @param Endpoints A list of all CloudFunctions in the deployment.
 * @return A list of all CloudFunctions in the deployment.
 */
export function emulatedFunctionsFromEndpoints(
  endpoints: backend.Endpoint[]
): EmulatedTriggerDefinition[] {
  const regionDefinitions: EmulatedTriggerDefinition[] = [];
  for (const endpoint of endpoints) {
    if (!endpoint.region) {
      endpoint.region = "us-central1";
    }
    // eslint-disable-next-line @typescript-eslint/no-unsafe-assignment
    const def: EmulatedTriggerDefinition = {
      entryPoint: endpoint.entryPoint,
      platform: endpoint.platform,
      region: endpoint.region,
      // TODO: Difference in use of name/id in Endpoint vs Emulator is subtle and confusing.
      // We should later refactor the emulator to stop using a custom trigger definition.
      name: endpoint.id,
      id: `${endpoint.region}-${endpoint.id}`,
      codebase: endpoint.codebase,
    };
    def.availableMemoryMb = endpoint.availableMemoryMb || 256;
    def.labels = endpoint.labels || {};
    def.timeoutSeconds = endpoint.timeoutSeconds || 60;
    def.secretEnvironmentVariables = endpoint.secretEnvironmentVariables || [];
    def.platform = endpoint.platform;
    // TODO: This transformation is confusing but must be kept since the Firestore/RTDB trigger registration
    // process requires it in this form. Need to work in Firestore emulator for a proper fix...
    if (backend.isHttpsTriggered(endpoint)) {
      def.httpsTrigger = endpoint.httpsTrigger;
    } else if (backend.isCallableTriggered(endpoint)) {
      def.httpsTrigger = {};
      def.labels = { ...def.labels, "deployment-callable": "true" };
    } else if (backend.isEventTriggered(endpoint)) {
      const eventTrigger = endpoint.eventTrigger;
      if (endpoint.platform === "gcfv1") {
        def.eventTrigger = {
          eventType: eventTrigger.eventType,
          resource: eventTrigger.eventFilters!.resource,
        };
      } else {
        // Only pubsub and storage events are supported for gcfv2.
<<<<<<< HEAD
        // Custom events require a channel.
        const { resource, topic, bucket } = endpoint.eventTrigger.eventFilters;
=======
        const { resource, topic, bucket } = endpoint.eventTrigger.eventFilters as any;
>>>>>>> 14c71836
        const eventResource = resource || topic || bucket;
        if (!eventResource && !eventTrigger.channel) {
          // Unsupported event type for GCFv2
          continue;
        }
        def.eventTrigger = {
          eventType: eventTrigger.eventType,
          resource: eventResource,
          channel: eventTrigger.channel,
          eventFilters: eventTrigger.eventFilters,
        };
      }
    } else if (backend.isScheduleTriggered(endpoint)) {
      // TODO: This is an awkward transformation. Emulator does not understand scheduled triggers - maybe it should?
      def.eventTrigger = { eventType: "pubsub", resource: "" };
      def.schedule = endpoint.scheduleTrigger as EventSchedule;
    } else if (backend.isBlockingTriggered(endpoint)) {
      def.blockingTrigger = {
        eventType: endpoint.blockingTrigger.eventType,
        options: endpoint.blockingTrigger.options || {},
      };
    } else if (backend.isTaskQueueTriggered(endpoint)) {
      // Just expose TQ trigger as HTTPS. Useful for debugging.
      def.httpsTrigger = {};
    } else {
      // All other trigger types are not supported by the emulator
      // We leave both eventTrigger and httpTrigger attributes empty
      // and let the caller deal with invalid triggers.
    }
    regionDefinitions.push(def);
  }
  return regionDefinitions;
}

/**
 * Creates a unique trigger definition for each region a function is defined in.
 * @param definitions A list of all CloudFunctions in the deployment.
 * @return A list of all CloudFunctions in the deployment, with copies for each region.
 */
export function emulatedFunctionsByRegion(
  definitions: ParsedTriggerDefinition[],
  secretEnvVariables: backend.SecretEnvVar[] = []
): EmulatedTriggerDefinition[] {
  const regionDefinitions: EmulatedTriggerDefinition[] = [];
  for (const def of definitions) {
    if (!def.regions) {
      def.regions = ["us-central1"];
    }
    // Create a separate CloudFunction for
    // each region we deploy a function to
    for (const region of def.regions) {
      // eslint-disable-next-line @typescript-eslint/no-unsafe-assignment
      const defDeepCopy: EmulatedTriggerDefinition = JSON.parse(JSON.stringify(def));
      defDeepCopy.regions = [region];
      defDeepCopy.region = region;
      defDeepCopy.id = `${region}-${defDeepCopy.name}`;
      defDeepCopy.platform = defDeepCopy.platform || "gcfv1";
      defDeepCopy.secretEnvironmentVariables = secretEnvVariables;

      regionDefinitions.push(defDeepCopy);
    }
  }
  return regionDefinitions;
}

/**
 * Converts an array of EmulatedTriggerDefinitions to a map of EmulatedTriggers, which contain information on execution,
 * @param {EmulatedTriggerDefinition[]} definitions An array of regionalized, parsed trigger definitions
 * @param {object} module Actual module which contains multiple functions / definitions
 * @return a map of trigger ids to EmulatedTriggers
 */
export function getEmulatedTriggersFromDefinitions(
  definitions: EmulatedTriggerDefinition[],
  module: any // eslint-disable-line @typescript-eslint/explicit-module-boundary-types, @typescript-eslint/no-explicit-any
): EmulatedTriggerMap {
  return definitions.reduce(
    (obj: { [triggerName: string]: EmulatedTrigger }, definition: EmulatedTriggerDefinition) => {
      obj[definition.id] = new EmulatedTrigger(definition, module);
      return obj;
    },
    {}
  );
}

/**
 * Create a path that used to create a tempfile for IPC over socket files.
 */
export function getTemporarySocketPath(): string {
  // See "net" package docs for information about IPC pipes on Windows
  // https://nodejs.org/api/net.html#net_identifying_paths_for_ipc_connections
  //
  // As noted in the linked documentation the socket path is truncated at a certain
  // length:
  // > On Unix, the local domain is also known as the Unix domain. The path is a filesystem pathname.
  // > It gets truncated to a length of sizeof(sockaddr_un.sun_path) - 1, which varies 91 and 107 bytes
  // > depending on the operating system. The typical values are 107 on Linux and 103 on macOS.
  //
  // On Mac our socket paths will begin with something like this:
  //   /var/folders/xl/6lkrzp7j07581mw8_4dlt3b000643s/T/{...}.sock
  // Since the system prefix is about ~50 chars we only have about ~50 more to work with
  // before we will get truncated socket names and then undefined behavior.
  const rand = randomBytes(8).toString("hex");
  if (process.platform === "win32") {
    return path.join("\\\\?\\pipe", `fire_emu_${rand}`);
  } else {
    return path.join(os.tmpdir(), `fire_emu_${rand}.sock`);
  }
}

/**
 * In GCF 1st gen, there was a mostly undocumented "service" field
 * which identified where an event was coming from. This is used in the emulator
 * to determine which emulator serves these triggers. Now that GCF 2nd gen
 * discontinued the "service" field this becomes more bespoke.
 */
export function getFunctionService(def: ParsedTriggerDefinition): string {
  if (def.eventTrigger) {
    if (def.eventTrigger.channel) {
      return Constants.SERVICE_EVENTARC;
    }
    return def.eventTrigger.service ?? getServiceFromEventType(def.eventTrigger.eventType);
  }
  if (def.blockingTrigger) {
    return def.blockingTrigger.eventType;
  }

  return "unknown";
}

/**
 * Returns a service ID to use for GCF 2nd gen events. Used to connect the right
 * emulator service.
 */
export function getServiceFromEventType(eventType: string): string {
  if (eventType.includes("firestore")) {
    return Constants.SERVICE_FIRESTORE;
  }
  if (eventType.includes("database")) {
    return Constants.SERVICE_REALTIME_DATABASE;
  }
  if (eventType.includes("pubsub")) {
    return Constants.SERVICE_PUBSUB;
  }
  if (eventType.includes("storage")) {
    return Constants.SERVICE_STORAGE;
  }
  // Below this point are services that do not have a emulator.
  if (eventType.includes("analytics")) {
    return Constants.SERVICE_ANALYTICS;
  }
  if (eventType.includes("auth")) {
    return Constants.SERVICE_AUTH;
  }
  if (eventType.includes("crashlytics")) {
    return Constants.SERVICE_CRASHLYTICS;
  }
  if (eventType.includes("remoteconfig")) {
    return Constants.SERVICE_REMOTE_CONFIG;
  }
  if (eventType.includes("testing")) {
    return Constants.SERVICE_TEST_LAB;
  }

  return "";
}

/**
 * Create a Promise which can be awaited to recieve request bodies as strings.
 */
export function waitForBody(req: express.Request): Promise<string> {
  let data = "";
  return new Promise((resolve) => {
    req.on("data", (chunk: any) => {
      data += chunk;
    });

    req.on("end", () => {
      resolve(data);
    });
  });
}

/**
 * Find the root directory housing a node module.
 */
export function findModuleRoot(moduleName: string, filepath: string): string {
  const hierarchy = filepath.split(path.sep);

  for (let i = 0; i < hierarchy.length; i++) {
    try {
      let chunks = [];
      if (i) {
        chunks = hierarchy.slice(0, -i);
      } else {
        chunks = hierarchy;
      }
      const packagePath = path.join(chunks.join(path.sep), "package.json");
      const serializedPackage = fs.readFileSync(packagePath, "utf8").toString();
      if (JSON.parse(serializedPackage).name === moduleName) {
        return chunks.join("/");
      }
      break;
    } catch (err: any) {
      /**/
    }
  }

  return "";
}

/**
 * Format a hostname for TCP dialing.
 */
export function formatHost(info: { host: string; port: number }): string {
  if (info.host.includes(":")) {
    return `[${info.host}]:${info.port}`;
  } else {
    return `${info.host}:${info.port}`;
  }
}

/**
 * Determines the correct value for the environment variable that tells the
 * Functions Framework how to parse this functions' input.
 */
export function getSignatureType(def: EmulatedTriggerDefinition): SignatureType {
  if (def.httpsTrigger || def.blockingTrigger) {
    return "http";
  }
  // TODO: As implemented, emulated CF3v1 functions cannot receive events in CloudEvent format, and emulated CF3v2
  // functions cannot receive events in legacy format. This conflicts with our goal of introducing a 'compat' layer
  // that allows CF3v1 functions to target GCFv2 and vice versa.
  return def.platform === "gcfv2" ? "cloudevent" : "event";
}

const LOCAL_SECRETS_FILE = ".secret.local";

/**
 * getSecretLocalPath returns the expected location for a .secret.local override file.
 */
export function getSecretLocalPath(backend: EmulatableBackend, projectDir: string) {
  const secretsFile = backend.extensionInstanceId
    ? `${backend.extensionInstanceId}${LOCAL_SECRETS_FILE}`
    : LOCAL_SECRETS_FILE;
  const secretDirectory = backend.extensionInstanceId
    ? path.join(projectDir, ENV_DIRECTORY)
    : backend.functionsDir;
  return path.join(secretDirectory, secretsFile);
}

/**
 * toBackendInfo transforms an EmulatableBackend into its correspondign API type, BackendInfo
 * @param e the emulatableBackend to transform
 * @param cf3Triggers a list of CF3 triggers. If e does not include predefinedTriggers, these will be used instead.
 */
export function toBackendInfo(
  e: EmulatableBackend,
  cf3Triggers: ParsedTriggerDefinition[]
): BackendInfo {
  const envWithSecrets = Object.assign({}, e.env);
  for (const s of e.secretEnv) {
    envWithSecrets[s.key] = backend.secretVersionName(s);
  }
  let extensionVersion = e.extensionVersion;
  if (extensionVersion) {
    extensionVersion = substituteParams<ExtensionVersion>(extensionVersion, e.env);
    if (extensionVersion.spec?.postinstallContent) {
      extensionVersion.spec.postinstallContent = replaceConsoleLinks(
        extensionVersion.spec.postinstallContent
      );
    }
  }
  let extensionSpec = e.extensionSpec;
  if (extensionSpec) {
    extensionSpec = substituteParams<ExtensionSpec>(extensionSpec, e.env);
    if (extensionSpec?.postinstallContent) {
      extensionSpec.postinstallContent = replaceConsoleLinks(extensionSpec.postinstallContent);
    }
  }

  // Parse and stringify to get rid of undefined values
  return JSON.parse(
    JSON.stringify({
      directory: e.functionsDir,
      env: envWithSecrets,
      extensionInstanceId: e.extensionInstanceId, // Present on all extensions
      extension: e.extension, // Only present on published extensions
      extensionVersion: extensionVersion, // Only present on published extensions
      extensionSpec: extensionSpec, // Only present on local extensions
      functionTriggers:
        // If we don't have predefinedTriggers, this is the CF3 backend.
        e.predefinedTriggers ?? cf3Triggers.filter((t) => t.codebase === e.codebase),
    })
  );
}<|MERGE_RESOLUTION|>--- conflicted
+++ resolved
@@ -173,12 +173,8 @@
         };
       } else {
         // Only pubsub and storage events are supported for gcfv2.
-<<<<<<< HEAD
         // Custom events require a channel.
-        const { resource, topic, bucket } = endpoint.eventTrigger.eventFilters;
-=======
         const { resource, topic, bucket } = endpoint.eventTrigger.eventFilters as any;
->>>>>>> 14c71836
         const eventResource = resource || topic || bucket;
         if (!eventResource && !eventTrigger.channel) {
           // Unsupported event type for GCFv2
