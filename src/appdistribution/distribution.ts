import * as fs from "fs-extra";
import { FirebaseError } from "../error";
import { logger } from "../logger";
import * as pathUtil from "path";

export enum DistributionFileType {
  IPA = "ipa",
  APK = "apk",
  AAB = "aab",
}

/**
 * Object representing an APK, AAB or IPA file. Used for uploading app distributions.
 */
export class Distribution {
  private readonly fileType: DistributionFileType;
  private readonly fileName: string;

  constructor(private readonly path: string) {
    if (!path) {
      throw new FirebaseError("must specify a release binary file");
    }

    const distributionType = path.split(".").pop();
    if (
      distributionType !== DistributionFileType.IPA &&
      distributionType !== DistributionFileType.APK &&
      distributionType !== DistributionFileType.AAB
    ) {
      throw new FirebaseError("Unsupported file format, should be .ipa, .apk or .aab");
    }

    let stat;
    try {
      stat = fs.statSync(path);
<<<<<<< HEAD
    } catch (err) {
=======
    } catch (err: any) {
>>>>>>> a80bb1bc
      logger.info(err);
      throw new FirebaseError(`File ${path} does not exist: verify that file points to a binary`);
    }
    if (!stat.isFile()) {
      throw new FirebaseError(`${path} is not a file. Verify that it points to a binary.`);
    }

    this.path = path;
    this.fileType = distributionType;
    this.fileName = pathUtil.basename(path);
  }

  distributionFileType(): DistributionFileType {
    return this.fileType;
  }

  readStream(): fs.ReadStream {
    return fs.createReadStream(this.path);
  }

  getFileName(): string {
    return this.fileName;
  }
}<|MERGE_RESOLUTION|>--- conflicted
+++ resolved
@@ -33,11 +33,7 @@
     let stat;
     try {
       stat = fs.statSync(path);
-<<<<<<< HEAD
-    } catch (err) {
-=======
     } catch (err: any) {
->>>>>>> a80bb1bc
       logger.info(err);
       throw new FirebaseError(`File ${path} does not exist: verify that file points to a binary`);
     }
