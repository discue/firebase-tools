<<<<<<< HEAD
* **BREAKING** The CLI no longer supports being run in Node 6 environments.
* Fixed bug in Firestore emulator where some FieldTransforms were sending back incorrect results.
* Fixed bug where read-only transactions would cause errors in the Firestore emulator.
* Fixed bug where collection group query listeners would cause errors in the Firestore emulator.
* Fixed bug where query parameters were not sent to HTTP functions.
* Fixed bug where some HTTP methods (like DELETE) were not allowed.
* Fixed bug where CORS headers were too restrictive.
* Fixed bug where environment variables are unset for script in `emulators:exec`.
* `emulators:exec` script now inherits stdout and stderr.
=======
>>>>>>> 2014e838
<|MERGE_RESOLUTION|>--- conflicted
+++ resolved
@@ -1,12 +1 @@
-<<<<<<< HEAD
-* **BREAKING** The CLI no longer supports being run in Node 6 environments.
-* Fixed bug in Firestore emulator where some FieldTransforms were sending back incorrect results.
-* Fixed bug where read-only transactions would cause errors in the Firestore emulator.
-* Fixed bug where collection group query listeners would cause errors in the Firestore emulator.
-* Fixed bug where query parameters were not sent to HTTP functions.
-* Fixed bug where some HTTP methods (like DELETE) were not allowed.
-* Fixed bug where CORS headers were too restrictive.
-* Fixed bug where environment variables are unset for script in `emulators:exec`.
-* `emulators:exec` script now inherits stdout and stderr.
-=======
->>>>>>> 2014e838
+* **BREAKING** The CLI no longer supports being run in Node 6 environments.